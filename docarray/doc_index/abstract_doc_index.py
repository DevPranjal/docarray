--- conflicted
+++ resolved
@@ -334,16 +334,7 @@
             )
             out_da = da_cls(doc_sequence)
 
-<<<<<<< HEAD
-        if return_singleton:
-            if len(out_da) == 0:
-                raise KeyError(f'No document with id {key[0]} found')
-            return out_da[0]
-
-        return out_da
-=======
         return out_da[0] if return_singleton else out_da
->>>>>>> ac293d56
 
     def __delitem__(self, key: Union[str, Sequence[str]]):
         """Delete one or multiple Documents from the index, by `id`.
