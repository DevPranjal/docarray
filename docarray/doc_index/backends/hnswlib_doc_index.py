--- conflicted
+++ resolved
@@ -212,12 +212,7 @@
 
     def _find_batched(
         self,
-<<<<<<< HEAD
         queries: np.ndarray,
-        search_field: str,
-=======
-        query: np.ndarray,
->>>>>>> 7e84a197
         limit: int,
         search_field: str = '',
     ) -> _FindResultBatched:
